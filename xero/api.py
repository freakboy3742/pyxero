--- conflicted
+++ resolved
@@ -7,11 +7,6 @@
     """An ORM-like interface to the Xero API"""
 
     OBJECT_LIST = (
-<<<<<<< HEAD
-        'Contacts', 'Accounts', 'CreditNotes', 'Currencies', 'Invoices',
-        'Items', 'Organisation', 'Payments', 'TaxRates', 'TrackingCategories',
-        'ManualJournals', 'BankTransactions', 'BankTransfers', 'BrandingThemes',
-=======
       "Attachments",
       "Accounts",
       "BankTransactions",
@@ -34,7 +29,6 @@
       "TaxRates",
       "TrackingCategories",
       "Users",
->>>>>>> 87eadd94
     )
 
     def __init__(self, credentials, on_data_fetched=None):
@@ -43,11 +37,8 @@
         # the lowercase name of the object and attach it to an
         # instance of a Manager object to operate on it
         for name in self.OBJECT_LIST:
-<<<<<<< HEAD
             setattr(self, name.lower(), Manager(name, credentials, on_data_fetched=on_data_fetched))
-=======
-            setattr(self, name.lower(), Manager(name, credentials))
-        
+
         setattr(self, "filesAPI", Files(credentials))
         
 
@@ -67,5 +58,4 @@
         # the lowercase name of the object and attach it to an
         # instance of a Manager object to operate on it
         for name in self.OBJECT_LIST:
-            setattr(self, name.lower(), FilesManager(name, credentials))
->>>>>>> 87eadd94
+            setattr(self, name.lower(), FilesManager(name, credentials))