from __future__ import unicode_literals

import datetime
import re
import requests
import six

DATE = re.compile(
    r"^(\/Date\((?P<timestamp>-?\d+)((?P<offset_h>[-+]\d\d)(?P<offset_m>\d\d))?\)\/)"
    r"|"
    r"((?P<year>\d{4})-(?P<month>[0-2]\d)-0?(?P<day>[0-3]\d)"
    r"T"
    r"(?P<hour>[0-5]\d):(?P<minute>[0-5]\d):(?P<second>[0-6]\d))$"
)

OBJECT_NAMES = {
    "Addresses": "Address",
    "Attachments": "Attachment",
    "Accounts": "Account",
    "BankAccounts": "BankAccount",
    "BankTransactions": "BankTransaction",
    "BankTransfers": "BankTransfer",
    "BrandingThemes": "BrandingTheme",
    "BatchPayments": "BatchPayment",
    "ContactGroups": "ContactGroup",
    "ContactPersons": "ContactPerson",
    "Contacts": "Contact",
    "CreditNotes": "CreditNote",
    "Currencies": "Currency",
    "DeductionLines": "DeductionLine",
    "Employees": "Employee",
    "EarningsLines": "EarningsLine",
    "ExpenseClaims": "ExpenseClaim",
    "Invoices": "Invoice",
    "Items": "Item",
    "Journals": "Journal",
    "LeaveAccrualLines": "LeaveAccrualLine",
    "LeaveBalances": "LeaveBalance",
    "LeaveLines": "LeaveLine",
    "ManualJournals": "ManualJournal",
    "Organisation": "Organisation",
    "Overpayments": "Overpayment",
    "Payments": "Payment",
    "PayrollCalendars": "PayrollCalendar",
    "PayRuns": "PayRun",
    "Phones": "Phone",
    "Prepayments": "Prepayment",
    "Projects": "Project",
    "Receipts": "Receipt",
    "ReimbursementLines": "ReimbursementLine",
    "RepeatingInvoices": "RepeatingInvoice",
    "Reports": "Report",
    "SuperannuationLines": "SuperannuationLine",
    "SuperLines": "SuperLine",
    "SuperMemberships": "SuperMembership",
    "TaxComponents": "TaxComponent",
    "TaxLines": "TaxLine",
    "TaxRates": "TaxRate",
    "TimesheetEarningsLines": "TimesheetEarningsLine",
    "TrackingCategories": "TrackingCategory",
    "Tracking": "TrackingCategory",
    "Users": "User",
    "Associations": "Association",
    "Files": "File",
    "Folders": "Folder",
    "Inbox": "Inbox",
    "LineItems": "LineItem",
    "JournalLines": "JournalLine",
    "PurchaseOrders": "PurchaseOrder",
<<<<<<< HEAD
    "Allocations": "Allocation",
=======
    "Quotes": "Quote",
>>>>>>> aaa2e7e0
}


def isplural(word):
    return word in OBJECT_NAMES.keys()


def singular(word):
    return OBJECT_NAMES.get(word)


def parse_date(string, force_datetime=False):
    """ Takes a Xero formatted date, e.g. /Date(1426849200000+1300)/"""
    matches = DATE.match(string)
    if not matches:
        return None

    values = dict(
        [
            (k, v if v[0] in "+-" else int(v))
            for k, v in matches.groupdict().items()
            if v and int(v)
        ]
    )

    if "timestamp" in values:
        value = datetime.datetime.utcfromtimestamp(0) + datetime.timedelta(
            hours=int(values.get("offset_h", 0)),
            minutes=int(values.get("offset_m", 0)),
            seconds=int(values["timestamp"]) / 1000.0,
        )
        return value

    # I've made an assumption here, that a DateTime value will not
    # ever be YYYY-MM-DDT00:00:00, which is probably bad. I'm not
    # really sure how to handle this, other than to hard-code the
    # names of the field that are actually Date rather than DateTime.
    if len(values) > 3 or force_datetime:
        return datetime.datetime(**values)

    # Sometimes Xero returns Date(0+0000), so we end up with no
    # values. Return None for this case
    if not values:
        return None

    return datetime.date(**values)


def json_load_object_hook(dct):
    """ Hook for json.parse(...) to parse Xero date formats.
    """
    for key, value in dct.items():
        if isinstance(value, six.string_types):
            value = parse_date(value)
            if value:
                dct[key] = value

    return dct


def resolve_user_agent(user_agent, default_override=None):
    from xero import __version__ as VERSION

    return (
        user_agent
        or default_override
        or "pyxero/%s " % VERSION + requests.utils.default_user_agent()
    )<|MERGE_RESOLUTION|>--- conflicted
+++ resolved
@@ -67,11 +67,8 @@
     "LineItems": "LineItem",
     "JournalLines": "JournalLine",
     "PurchaseOrders": "PurchaseOrder",
-<<<<<<< HEAD
+    "Quotes": "Quote",
     "Allocations": "Allocation",
-=======
-    "Quotes": "Quote",
->>>>>>> aaa2e7e0
 }
 
 
