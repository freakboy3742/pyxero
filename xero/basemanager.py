--- conflicted
+++ resolved
@@ -26,18 +26,17 @@
         'put',
         'delete',
         'get_history',
-<<<<<<< HEAD
         'put_history',
-=======
->>>>>>> 263f858f
         'get_attachments',
         'get_attachment_data',
         'put_attachment_data',
     )
     OBJECT_DECORATED_METHODS = {
-            'Invoices' : ['email', 'online_invoice'],
+        'Invoices': [
+            'email',
+            'online_invoice',
+        ],
     }
-
     DATETIME_FIELDS = (
         'UpdatedDateUTC',
         'Updated',
@@ -167,8 +166,9 @@
 
     def _parse_api_response(self, response, resource_name):
         data = json.loads(response.text, object_hook=json_load_object_hook)
-        assert data[
-            'Status'] == 'OK', "Expected the API to say OK but received %s" % data['Status']
+        assert data['Status'] == 'OK', \
+            "Expected the API to say OK but received %s" % data['Status']
+
         try:
             return data[resource_name]
         except KeyError:
@@ -290,7 +290,7 @@
     def _online_invoice(self, id):
         uri = '/'.join([self.base_url, self.name, id, 'OnlineInvoice'])
         return uri, {}, 'get', None, None, True
-    
+
     def save_or_put(self, data, method='post', headers=None, summarize_errors=True):
         uri = '/'.join([self.base_url, self.name])
         body = {'xml': self._prepare_data_for_save(data)}
@@ -406,8 +406,10 @@
             # Treat any remaining arguments as filter predicates
             # Xero will break if you search without a check for null in the first position:
             # http://developer.xero.com/documentation/getting-started/http-requests-and-responses/#title3
-            sortedkwargs = sorted(six.iteritems(kwargs),
-                                  key=lambda item: -1 if 'isnull' in item[0] else 0)
+            sortedkwargs = sorted(
+                six.iteritems(kwargs),
+                key=lambda item: -1 if 'isnull' in item[0] else 0
+            )
             for key, value in sortedkwargs:
                 filter_params.append(generate_param(key, value))
 
