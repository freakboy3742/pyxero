--- conflicted
+++ resolved
@@ -302,13 +302,6 @@
         file.write(data)
         return len(data)
 
-<<<<<<< HEAD
-    def save_or_put(self, data, method='post', headers=None, summarize_errors=True, id=None):
-        uri = '/'.join([self.base_url, self.name])
-        if id is not None:
-            uri += '/' + id
-        body = {'xml': self._prepare_data_for_save(data)}
-=======
     def _email(self, id):
         uri = "/".join([self.base_url, self.name, id, "Email"])
         return uri, {}, "post", None, None, True
@@ -320,19 +313,13 @@
     def save_or_put(self, data, method="post", headers=None, summarize_errors=True):
         uri = "/".join([self.base_url, self.name])
         body = {"xml": self._prepare_data_for_save(data)}
->>>>>>> aaa2e7e0
         params = self.extra_params.copy()
         if not summarize_errors:
             params["summarizeErrors"] = "false"
         return uri, params, method, body, headers, False
 
-<<<<<<< HEAD
-    def _save(self, data, id=None):
-        return self.save_or_put(data, method='post', id=id)
-=======
     def _save(self, data):
         return self.save_or_put(data, method="post")
->>>>>>> aaa2e7e0
 
     def _put(self, data, summarize_errors=True):
         return self.save_or_put(data, method="put", summarize_errors=summarize_errors)
