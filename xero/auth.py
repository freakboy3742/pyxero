from __future__ import unicode_literals

import datetime
import requests
from six.moves.urllib.parse import parse_qs, urlencode

<<<<<<< HEAD
from oauthlib.oauth1 import SIGNATURE_HMAC, SIGNATURE_RSA, SIGNATURE_TYPE_AUTH_HEADER
from requests_oauthlib import OAuth1

from .constants import ACCESS_TOKEN_URL, AUTHORIZE_URL, REQUEST_TOKEN_URL, XERO_BASE_URL
from .exceptions import (
    XeroBadRequest,
    XeroException,
    XeroExceptionUnknown,
    XeroForbidden,
    XeroInternalError,
    XeroNotAvailable,
    XeroNotFound,
    XeroNotImplemented,
    XeroNotVerified,
    XeroRateLimitExceeded,
    XeroUnauthorized,
=======
from oauthlib.oauth1 import (
    SIGNATURE_RSA, SIGNATURE_TYPE_AUTH_HEADER, SIGNATURE_HMAC
)
from requests_oauthlib import OAuth1, OAuth2Session, OAuth2
from six.moves.urllib.parse import urlencode, parse_qs

from .constants import (
    XERO_BASE_URL, REQUEST_TOKEN_URL, AUTHORIZE_URL, ACCESS_TOKEN_URL,
    XERO_OAUTH2_AUTHORIZE_URL, XERO_OAUTH2_TOKEN_URL, XERO_OAUTH2_CONNECTIONS_URL,
    XeroScopes,
)
from .exceptions import (
    XeroBadRequest, XeroException, XeroExceptionUnknown, XeroForbidden,
    XeroInternalError, XeroNotAvailable, XeroNotFound, XeroNotImplemented,
    XeroNotVerified, XeroRateLimitExceeded, XeroUnauthorized, XeroAccessDenied
>>>>>>> 42f723a3
)
from .utils import resolve_user_agent

OAUTH_EXPIRY_SECONDS = 3600  # Default unless a response reports differently

<<<<<<< HEAD
=======
OAUTH_EXPIRY_SECONDS = 3600 # Default unless a response reports differently
DEFAULT_SCOPE = [
    XeroScopes.OFFLINE_ACCESS,
    XeroScopes.ACCOUNTING_TRANSACTIONS_READ,
    XeroScopes.ACCOUNTING_CONTACTS_READ,
]

>>>>>>> 42f723a3

class PrivateCredentials:
    """An object wrapping the 2-step OAuth process for Private Xero API access.

    Usage:

     1) Construct a PrivateCredentials() instance:

        >>> from xero.auth import PrivateCredentials
        >>> credentials = PrivateCredentials(<consumer_key>, <rsa_key>)

        rsa_key should be a multi-line string, starting with:

            -----BEGIN RSA PRIVATE KEY-----\n

     2) Use the credentials:

        >>> from xero import Xero
        >>> xero = Xero(credentials)
        >>> xero.contacts.all()
        ...
    """
    def __init__(self, consumer_key, rsa_key):
        self.consumer_key = consumer_key
        self.rsa_key = rsa_key

        self.base_url = XERO_BASE_URL

        # Private API uses consumer key as the OAuth token.
        self.oauth_token = consumer_key

        self.oauth = OAuth1(
            self.consumer_key,
            resource_owner_key=self.oauth_token,
            rsa_key=self.rsa_key,
            signature_method=SIGNATURE_RSA,
            signature_type=SIGNATURE_TYPE_AUTH_HEADER,
        )


class PublicCredentials:
    """An object wrapping the 3-step OAuth process for Public Xero API access.

    Usage:

     1) Construct a PublicCredentials() instance:

        >>> from xero import PublicCredentials
        >>> credentials = PublicCredentials(<consumer_key>, <consumer_secret>)

     2) Visit the authentication URL:

        >>> credentials.url

        If a callback URI was provided (e.g., https://example.com/oauth),
        the user will be redirected to a URL of the form:

        https://example.com/oauth?oauth_token=<token>&oauth_verifier=<verifier>&org=<organization ID>

        from which the verifier can be extracted. If no callback URI is
        provided, the verifier will be shown on the screen, and must be
        manually entered by the user.

     3) Verify the instance:

        >>> credentials.verify(<verifier string>)

     4) Use the credentials.

        >>> from xero import Xero
        >>> xero = Xero(credentials)
        >>> xero.contacts.all()
        ...
    """
    def __init__(self, consumer_key, consumer_secret,
                 callback_uri=None, verified=False,
                 oauth_token=None, oauth_token_secret=None,
                 oauth_expires_at=None, oauth_authorization_expires_at=None,
                 scope=None, user_agent=None):
        """Construct the auth instance.

        Must provide the consumer key and secret.
        A callback URL may be provided as an option. If provided, the
        Xero verification process will redirect to that URL when

        """
        self.consumer_key = consumer_key
        self.consumer_secret = consumer_secret
        self.callback_uri = callback_uri
        self.verified = verified
        self._oauth = None
        self.oauth_expires_at = oauth_expires_at
        self.oauth_authorization_expires_at = oauth_authorization_expires_at
        self.scope = scope
        self.user_agent = resolve_user_agent(user_agent)

        self.base_url = XERO_BASE_URL
        self._signature_method = SIGNATURE_HMAC

        # These are not strictly used by Public Credentials, but
        # are reserved for use by other credentials (i.e. Partner)
        self.rsa_key = None
        self.oauth_session_handle = None

        self._init_credentials(oauth_token, oauth_token_secret)

    def _init_credentials(self, oauth_token, oauth_token_secret):
        "Depending on the state passed in, get self._oauth up and running"
        if oauth_token and oauth_token_secret:
            if self.verified:
                # If provided, this is a fully verified set of
                # credentials. Store the oauth_token and secret
                # and initialize OAuth around those
                self._init_oauth(oauth_token, oauth_token_secret)

            else:
                # If provided, we are reconstructing an initalized
                # (but non-verified) set of public credentials.
                self.oauth_token = oauth_token
                self.oauth_token_secret = oauth_token_secret

        else:
            # This is a brand new set of credentials - we need to generate
            # an oauth token so it's available for the url property.
            oauth = OAuth1(
                self.consumer_key,
                client_secret=self.consumer_secret,
                callback_uri=self.callback_uri,
                rsa_key=self.rsa_key,
                signature_method=self._signature_method
            )

            url = self.base_url + REQUEST_TOKEN_URL
            headers = {'User-Agent': self.user_agent}
            response = requests.post(url=url, headers=headers, auth=oauth)
            self._process_oauth_response(response)

    def _init_oauth(self, oauth_token, oauth_token_secret):
        "Store and initialize a verified set of OAuth credentials"
        self.oauth_token = oauth_token
        self.oauth_token_secret = oauth_token_secret

        self._oauth = OAuth1(
            self.consumer_key,
            client_secret=self.consumer_secret,
            resource_owner_key=self.oauth_token,
            resource_owner_secret=self.oauth_token_secret,
            rsa_key=self.rsa_key,
            signature_method=self._signature_method
        )

    def _process_oauth_response(self, response):
        "Extracts the fields from an oauth response"
        if response.status_code == 200:
            credentials = parse_qs(response.text)

            # Initialize the oauth credentials
            self._init_oauth(
                credentials.get('oauth_token')[0],
                credentials.get('oauth_token_secret')[0]
            )

            # If tokens are refreshable, we'll get a session handle
            self.oauth_session_handle = credentials.get(
                    'oauth_session_handle', [None])[0]

            # Calculate token/auth expiry
            oauth_expires_in = credentials.get(
                    'oauth_expires_in',
                    [OAUTH_EXPIRY_SECONDS])[0]
            oauth_authorisation_expires_in = credentials.get(
                    'oauth_authorization_expires_in',
                    [OAUTH_EXPIRY_SECONDS])[0]

            self.oauth_expires_at = datetime.datetime.now() + \
                                    datetime.timedelta(seconds=int(
                                        oauth_expires_in))
            self.oauth_authorization_expires_at = \
                                    datetime.datetime.now() + \
                                    datetime.timedelta(seconds=int(
                                        oauth_authorisation_expires_in))
        else:
            self._handle_error_response(response)

    def _handle_error_response(self, response):
        if response.status_code == 400:
            raise XeroBadRequest(response)

        elif response.status_code == 401:
            raise XeroUnauthorized(response)

        elif response.status_code == 403:
            raise XeroForbidden(response)

        elif response.status_code == 404:
            raise XeroNotFound(response)

        elif response.status_code == 500:
            raise XeroInternalError(response)

        elif response.status_code == 501:
            raise XeroNotImplemented(response)

        elif response.status_code == 503:
            # Two 503 responses are possible. Rate limit errors
            # return encoded content; offline errors don't.
            # If you parse the response text and there's nothing
            # encoded, it must be a not-available error.
            payload = parse_qs(response.text)
            if payload:
                raise XeroRateLimitExceeded(response, payload)
            else:
                raise XeroNotAvailable(response)
        else:
            raise XeroExceptionUnknown(response)

    @property
    def state(self):
        """Obtain the useful state of this credentials object so that
        we can reconstruct it independently.
        """
        return dict(
            (attr, getattr(self, attr))
            for attr in (
                'consumer_key', 'consumer_secret', 'callback_uri',
                'verified', 'oauth_token', 'oauth_token_secret',
                'oauth_session_handle', 'oauth_expires_at',
                'oauth_authorization_expires_at', 'scope'
            )
            if getattr(self, attr) is not None
        )

    def verify(self, verifier):
        "Verify an OAuth token"

        # Construct the credentials for the verification request
        oauth = OAuth1(
            self.consumer_key,
            client_secret=self.consumer_secret,
            resource_owner_key=self.oauth_token,
            resource_owner_secret=self.oauth_token_secret,
            verifier=verifier,
            rsa_key=self.rsa_key,
            signature_method=self._signature_method
        )

        # Make the verification request, gettiung back an access token
        url = self.base_url + ACCESS_TOKEN_URL
        headers = {'User-Agent': self.user_agent}
        response = requests.post(url=url, headers=headers, auth=oauth)
        self._process_oauth_response(response)
        self.verified = True

    @property
    def url(self):
        "Returns the URL that can be visited to obtain a verifier code"
        # The authorize url is always api.xero.com
        query_string = {'oauth_token': self.oauth_token}

        if self.scope:
            query_string['scope'] = self.scope

        url = XERO_BASE_URL + AUTHORIZE_URL + '?' + \
              urlencode(query_string)
        return url

    @property
    def oauth(self):
        "Returns the requests-compatible OAuth object"
        if self._oauth is None:
            raise XeroNotVerified("OAuth credentials haven't been verified")
        return self._oauth

    def expired(self, now=None):
        if now is None:
            now = datetime.datetime.now()

        # Credentials states from older versions might not have
        # oauth_expires_at available
        if self.oauth_expires_at is None:
            raise XeroException(None, "Expiry time is not available")

        # Allow a bit of time for clock differences and round trip times
        # to prevent false negatives. If users want the precise expiry,
        # they can use self.oauth_expires_at
        CONSERVATIVE_SECONDS = 30

        return self.oauth_expires_at <= \
               (now + datetime.timedelta(seconds=CONSERVATIVE_SECONDS))


class PartnerCredentials(PublicCredentials):
    """An object wrapping the 3-step OAuth process for Partner Xero API access.

    Usage is very similar to Public Credentials with the following changes:

     1) You'll need to pass the private key for your RSA certificate.

        >>> rsa_key = "-----BEGIN RSA PRIVATE KEY----- ..."

     2) Once a token has expired, you can refresh it to get another 30 mins

        >>> credentials = PartnerCredentials(**state)
        >>> if credentials.expired():
                credentials.refresh()

     3) Authorization expiry and token expiry become different things.

        oauth_expires_at tells when the current token expires (~30 min window)

        oauth_authorization_expires_at tells when the overall access
        permissions expire (~10 year window)
    """
    def __init__(self, consumer_key, consumer_secret, rsa_key,
                 callback_uri=None, verified=False,
                 oauth_token=None, oauth_token_secret=None,
                 oauth_expires_at=None, oauth_authorization_expires_at=None,
                 oauth_session_handle=None, scope=None, user_agent=None,
                 **kwargs):
        """Construct the auth instance.

        Must provide the consumer key and secret.
        A callback URL may be provided as an option. If provided, the
        Xero verification process will redirect to that URL when

        """
        self.consumer_key = consumer_key
        self.consumer_secret = consumer_secret
        self.callback_uri = callback_uri
        self.verified = verified
        self._oauth = None
        self.oauth_expires_at = oauth_expires_at
        self.oauth_authorization_expires_at = oauth_authorization_expires_at
        self.scope = scope
        self.user_agent = resolve_user_agent(user_agent)

        self._signature_method = SIGNATURE_RSA
        self.base_url = XERO_BASE_URL

        self.rsa_key = rsa_key
        self.oauth_session_handle = oauth_session_handle

        self._init_credentials(oauth_token, oauth_token_secret)

    def refresh(self):
        "Refresh an expired token"

        # Construct the credentials for the verification request
        oauth = OAuth1(
            self.consumer_key,
            client_secret=self.consumer_secret,
            resource_owner_key=self.oauth_token,
            resource_owner_secret=self.oauth_token_secret,
            rsa_key=self.rsa_key,
            signature_method=self._signature_method
        )

        # Make the verification request, getting back an access token
        headers = {'User-Agent': self.user_agent}
        params = {'oauth_session_handle': self.oauth_session_handle}
        response = requests.post(url=self.base_url + ACCESS_TOKEN_URL,
                params=params, headers=headers, auth=oauth)
        self._process_oauth_response(response)


class OAuth2Credentials(object):
    """An object wrapping the 3-step OAuth2.0 process for Xero API access.

        For detailed documentation see README.md.
    Usage:

     1) Construct an `OAuth2Credentials` instance:
        >>> credentials = OAuth2Credentials(client_id, client_secret,
        >>>                                 callback_uri=callback_uri, scope=scope)

     2) Generate a unique authentication URL and visit it:
        >>> credentials.generate_url()

        The user will be redirected to a URL in the form:
        https://example.com/oauth/xero/callback/?code=0123456789&scope=openid%20profile
        &state=87784234sdf5ds8ad546a8sd545ss6

     3) Verify the credentials using the full URL redirected to, including querystring:
        >>> credentials.verify(full_url_with_querystring)

     4) Use the credentials. It is usually necessary to set the tenant_id (Xero
        organisation id) to specify the organisation against which the queries should
        run:
        >>> from xero import Xero
        >>> credentials.set_default_tenant()
        >>> xero = Xero(credentials)
        >>> xero.contacts.all()
        ...

        To use a different organisation, set credentials.tenant_id:
        >>> tenants = credentials.get_tenants()
        >>> credentials.tenant_id = tenants[1]['tenantId']

     5) If a refresh token is available, it can be used to generate a new token:
        >>> if credentials.expired():
        >>>     credentials.refresh()

        Note that in order for tokens to be refreshable, Xero API requires
        `offline_access` to be included in the scope.
    """
    def __init__(self, client_id, client_secret, callback_uri=None,
                 auth_state=None, auth_secret=None, token=None, scope=None,
                 tenant_id=None, user_agent=None):
        from xero import __version__ as VERSION
        self.client_id = client_id
        self.client_secret = client_secret
        self.callback_uri = callback_uri
        self.auth_state = auth_state
        self.token = None
        self.tenant_id = tenant_id  # Used by BaseManager
        self._oauth = None
        self.scope = scope or DEFAULT_SCOPE[:]

        if user_agent is None:
            self.user_agent = 'pyxero/%s ' % VERSION + requests.utils.default_user_agent()
        else:
            self.user_agent = user_agent

        self.base_url = XERO_BASE_URL  # Used by BaseManager
        self._init_credentials(token, auth_secret)
        
    def _init_credentials(self, token, auth_secret):
        """
        Depending on the state passed in, get self._oauth up and running.
        """
        if token:
            self._init_oauth(token)
        elif auth_secret and self.auth_state:
            self.verify(auth_secret)
        
    def _init_oauth(self, token):
        """Set self._oauth for use by the xero client."""
        self.token = token
        if token:
            self._oauth = OAuth2(client_id=self.client_id, token=self.token)

    @property
    def state(self):
        """Obtain the useful state of this credentials object so that
        we can reconstruct it independently.
        """
        return dict(
            (attr, getattr(self, attr))
            for attr in (
                'client_id', 'client_secret', 'callback_uri',
                'auth_state', 'token', 'scope', 'tenant_id',
                'user_agent',
            )
            if getattr(self, attr) is not None
        )
    
    def verify(self, auth_secret):
        """Verify and return OAuth2 token."""
        session = OAuth2Session(self.client_id, state=self.auth_state, 
                                scope=self.scope,
                                redirect_uri=self.callback_uri)
        try:
            token = session.fetch_token(XERO_OAUTH2_TOKEN_URL,
                                        client_secret=self.client_secret,
                                        authorization_response=auth_secret,
                                        headers=self.headers)
        # Various different exceptions may be raised, so pass the exception
        # through as XeroAccessDenied
        except Exception as e:
            raise XeroAccessDenied(e)
        self._init_oauth(token)
        
    def generate_url(self):
        """Get the authorization url. This will also set `self.auth_state` to a 
        random string if it has not already been set.
        """
        session = OAuth2Session(self.client_id, scope=self.scope,
                                redirect_uri=self.callback_uri)
        url, self.auth_state = session.authorization_url(XERO_OAUTH2_AUTHORIZE_URL,
                                                         state=self.auth_state)
        return url

    @property
    def oauth(self):
        """Return the requests-compatible OAuth object"""
        if self._oauth is None:
            raise XeroNotVerified("OAuth credentials haven't been verified")
        return self._oauth

    @property
    def headers(self):
        return {
                "Accept": "application/json",
                "Content-Type": "application/x-www-form-urlencoded;charset=UTF-8",
                "User-Agent": self.user_agent,
        }

    @property
    def expires_at(self):
        """Return the expires_at value from the token as a UTC datetime."""
        return datetime.datetime.utcfromtimestamp(self.token['expires_at'])

    def expired(self, seconds=30, now=None):
        """Check if the token has expired yet.
        :param seconds: the minimum number of seconds allowed before expiry.
        """
        if now is None:
            now = datetime.datetime.utcnow()
        # Allow a bit of time for clock differences and round trip times
        # to prevent false negatives. If users want the precise expiry,
        # they can use self.expires_at.
        return (self.expires_at - now) < datetime.timedelta(seconds=seconds)

    def refresh(self):
        """Obtain a refreshed token. Note that `offline_access` must be
        included in scope in order for a token to be refreshable.
        """
        if not self.token:
            raise XeroException(None,
                                "Cannot refresh token, no token is present.")
        elif not self.client_secret:
            raise XeroException(None, "Cannot refresh token, "
                                      "client_secret must be supplied.")
        elif not self.token.get('refresh_token'):
            raise XeroException(None,
                                "Token cannot be refreshed, was "
                                "`offline_access` included in scope?")
        session = OAuth2Session(client_id=self.client_id,
                                scope=self.scope, token=self.token)
        auth = requests.auth.HTTPBasicAuth(self.client_id, self.client_secret)
        token = session.refresh_token(XERO_OAUTH2_TOKEN_URL, auth=auth,
                                      headers=self.headers)
        self._init_oauth(token)
        return token

    def get_tenants(self):
        """
        Get the list of tenants (Xero Organisations) to which this token grants access.
        """
        connection_url = self.base_url + XERO_OAUTH2_CONNECTIONS_URL

        response = requests.get(connection_url, auth=self.oauth,
                                headers=self.headers)
        if response.status_code == 200:
            return response.json()
        else:
            self._handle_error_response(response)

    def set_default_tenant(self):
        """A quick way to set the tenant to the first in the list of available
        connections.
        """
        try:
            self.tenant_id = self.get_tenants()[0]['tenantId']
        except IndexError:
            raise XeroException(
                None,
                "This app is not authorised to access any Xero Organisations. Did the "
                "scopes requested include access to organisation data, or has access "
                "to the organisation(s) been removed?"
            )

    @staticmethod
    def _handle_error_response(response):
        if response.status_code == 400:
            raise XeroBadRequest(response)

        elif response.status_code == 401:
            raise XeroUnauthorized(response)

        elif response.status_code == 403:
            raise XeroForbidden(response)

        elif response.status_code == 404:
            raise XeroNotFound(response)

        elif response.status_code == 500:
            raise XeroInternalError(response)

        elif response.status_code == 501:
            raise XeroNotImplemented(response)

        elif response.status_code == 503:
            # Two 503 responses are possible. Rate limit errors
            # return encoded content; offline errors don't.
            # If you parse the response text and there's nothing
            # encoded, it must be a not-available error.
            payload = parse_qs(response.text)
            if payload:
                raise XeroRateLimitExceeded(response, payload)
            else:
                raise XeroNotAvailable(response)
        else:
            raise XeroExceptionUnknown(response)<|MERGE_RESOLUTION|>--- conflicted
+++ resolved
@@ -4,24 +4,6 @@
 import requests
 from six.moves.urllib.parse import parse_qs, urlencode
 
-<<<<<<< HEAD
-from oauthlib.oauth1 import SIGNATURE_HMAC, SIGNATURE_RSA, SIGNATURE_TYPE_AUTH_HEADER
-from requests_oauthlib import OAuth1
-
-from .constants import ACCESS_TOKEN_URL, AUTHORIZE_URL, REQUEST_TOKEN_URL, XERO_BASE_URL
-from .exceptions import (
-    XeroBadRequest,
-    XeroException,
-    XeroExceptionUnknown,
-    XeroForbidden,
-    XeroInternalError,
-    XeroNotAvailable,
-    XeroNotFound,
-    XeroNotImplemented,
-    XeroNotVerified,
-    XeroRateLimitExceeded,
-    XeroUnauthorized,
-=======
 from oauthlib.oauth1 import (
     SIGNATURE_RSA, SIGNATURE_TYPE_AUTH_HEADER, SIGNATURE_HMAC
 )
@@ -34,25 +16,29 @@
     XeroScopes,
 )
 from .exceptions import (
-    XeroBadRequest, XeroException, XeroExceptionUnknown, XeroForbidden,
-    XeroInternalError, XeroNotAvailable, XeroNotFound, XeroNotImplemented,
-    XeroNotVerified, XeroRateLimitExceeded, XeroUnauthorized, XeroAccessDenied
->>>>>>> 42f723a3
+    XeroBadRequest, 
+    XeroException, 
+    XeroExceptionUnknown, 
+    XeroForbidden,
+    XeroInternalError, 
+    XeroNotAvailable, 
+    XeroNotFound, 
+    XeroNotImplemented,
+    XeroNotVerified, 
+    XeroRateLimitExceeded, 
+    XeroUnauthorized, 
+    XeroAccessDenied,
 )
 from .utils import resolve_user_agent
 
 OAUTH_EXPIRY_SECONDS = 3600  # Default unless a response reports differently
 
-<<<<<<< HEAD
-=======
-OAUTH_EXPIRY_SECONDS = 3600 # Default unless a response reports differently
 DEFAULT_SCOPE = [
     XeroScopes.OFFLINE_ACCESS,
     XeroScopes.ACCOUNTING_TRANSACTIONS_READ,
     XeroScopes.ACCOUNTING_CONTACTS_READ,
 ]
 
->>>>>>> 42f723a3
 
 class PrivateCredentials:
     """An object wrapping the 2-step OAuth process for Private Xero API access.
