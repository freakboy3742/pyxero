from __future__ import unicode_literals
from xml.dom.minidom import parseString
from xml.etree.ElementTree import tostring, SubElement, Element
from datetime import datetime
from decimal import Decimal
from dateutil.parser import parse
from decimal import Decimal
import requests
from six.moves.urllib.parse import parse_qs
import six
from .constants import XERO_API_URL
from .exceptions import *

def isplural(word):
    return word[-1].lower() == 's'

def singular(word):
    if isplural(word):
        return word[:-1]
    return word


class Manager(object):
    DECORATED_METHODS = (
        'get',
        'save',
        'filter',
        'all',
        'put',
        'get_attachments',
        'get_attachment_data',
        'put_attachment_data',
        )
    DATETIME_FIELDS = (
        'UpdatedDateUTC',
        'Updated',
        'FullyPaidOnDate',
        'DateTimeUTC',
        'CreatedDateUTC',
        )
    DATE_FIELDS = (
        'DueDate',
        'Date',
        'PaymentDate',
        'StartDate',
        'EndDate',
        'PeriodLockDate',
        'DateOfBirth',
        'OpeningBalanceDate',
        )
    BOOLEAN_FIELDS = (
        'IsSupplier',
        'IsCustomer',
        'IsDemoCompany',
        'PaysTax',
        'IsAuthorisedToApproveTimesheets',
        'IsAuthorisedToApproveLeave',
        'HasHELPDebt',
        'AustralianResidentForTaxPurposes',
        'TaxFreeThresholdClaimed',
        'HasSFSSDebt',
        'EligibleToReceiveLeaveLoading',
        'IsExemptFromTax',
        'IsExemptFromSuper',
        'SentToContact',
        )
    DECIMAL_FIELDS = ('Hours', 'NumberOfUnit')
    INTEGER_FIELDS = ('FinancialYearEndDay', 'FinancialYearEndMonth')
    PLURAL_EXCEPTIONS = {'Addresse': 'Address'}

    NO_SEND_FIELDS = ('UpdatedDateUTC',)

    def __init__(self, name, credentials, on_data_fetched=None):
        self.credentials = credentials
        self.on_data_fetched = on_data_fetched
        self.name = name
        self.base_url = credentials.base_url + XERO_API_URL

        # setup our singular variants of the name
        # only if the name ends in 's'
        if name[-1] == "s":
            self.singular = name[:len(name)-1]
        else:
            self.singular = name

        for method_name in self.DECORATED_METHODS:
            method = getattr(self, '_%s' % method_name)
            setattr(self, method_name, self._get_data(method))

    def walk_dom(self, dom):
        tree_list = tuple()
        for node in dom.childNodes:
            tagName = getattr(node, 'tagName', None)
            if tagName:
                tree_list += (tagName, self.walk_dom(node),)
            else:
                data = node.data.strip()
                if data:
                    tree_list += (node.data.strip(),)
        return tree_list

    def convert_to_dict(self, deep_list):
        out = {}

        if len(deep_list) > 2:
            lists = [l for l in deep_list if isinstance(l, tuple)]
            keys = [l for l in deep_list if isinstance(l, six.string_types)]

            if len(keys) > 1 and len(set(keys)) == 1:
                # This is a collection... all of the keys are the same.
                return [self.convert_to_dict(data) for data in lists]

            for key, data in zip(keys, lists):
                if not data:
                    # Skip things that are empty tags?
                    continue

                if len(data) == 1:
                    # we're setting a value
                    # check to see if we need to apply any special
                    # formatting to the value
                    val = data[0]
                    if key in self.DECIMAL_FIELDS:
                        val = Decimal(val)
                    elif key in self.BOOLEAN_FIELDS:
                        val = True if val.lower() == 'true' else False
                    elif key in self.DATETIME_FIELDS:
                        val = parse(val)
                    elif key in self.DATE_FIELDS:
                        if val.isdigit():
                          val = int(val)
                        else:
                          val = parse(val).date()
                    elif key in self.INTEGER_FIELDS:
                        val = int(val)
                    data = val
                else:
                    # We have a deeper data structure, that we need
                    # to recursively process.
                    data = self.convert_to_dict(data)
                    # Which may itself be a collection. Quick, check!
                    if isinstance(data, dict) and isplural(key) and [singular(key)] == data.keys():
                        data = [data[singular(key)]]

                out[key] = data

        elif len(deep_list) == 2:
            key = deep_list[0]
            data = self.convert_to_dict(deep_list[1])

            # If our key is repeated in our child object, but in singular
            # form (and is the only key), then this object is a collection.
            if isplural(key) and [singular(key)] == data.keys():
                data = [data[singular(key)]]

            out[key] = data
        else:
            out = deep_list[0]
        return out

    def dict_to_xml(self, root_elm, data):
        for key in data.keys():
            # Xero will complain if we send back these fields.
            if key in self.NO_SEND_FIELDS:
                continue

            sub_data = data[key]
            elm = SubElement(root_elm, key)

            is_list = isinstance(sub_data, list) or isinstance(sub_data, tuple)
            is_plural = key[len(key)-1] == "s"
            plural_name = key[:len(key)-1]

            # Key references a dict. Unroll the dict
            # as it's own XML node with subnodes
            if isinstance(sub_data, dict):
                self.dict_to_xml(elm, sub_data)

            # Key references a list/tuple
            elif is_list:
                # key name is a plural. This means each item
                # in the list needs to be wrapped in an XML
                # node that is a singular version of the list name.
                if is_plural:
                    for d in sub_data:
                        plural_name = self.PLURAL_EXCEPTIONS.get(plural_name, plural_name)
                        self.dict_to_xml(SubElement(elm, plural_name), d)

                # key name isn't a plural. Just insert the content
                # as an XML node with subnodes
                else:
                    for d in sub_data:
                        self.dict_to_xml(elm, d)

            # Normal element - just insert the data.
            else:
                if key in self.BOOLEAN_FIELDS:
                    val = 'true' if sub_data else 'false'
                else:
                    val = six.text_type(sub_data)
                elm.text = val

        return root_elm

    def _prepare_data_for_save(self, data):
        if isinstance(data, list) or isinstance(data, tuple):
            root_elm = Element(self.name)
            for d in data:
                sub_elm = SubElement(root_elm, self.singular)
                self.dict_to_xml(sub_elm, d)
        else:
            root_elm = self.dict_to_xml(Element(self.singular), data)

        return tostring(root_elm)

    def _get_results(self, data):
        response = data['Response']
        if self.name in response:
            result = response[self.name]
        elif self.name + 's' in response:
            result = response[self.name + 's']
        elif 'Attachments' in response:
            result = response['Attachments']
        else:
            return None

        if isinstance(result, tuple) or isinstance(result, list):
            return result

        if isinstance(result, dict) and self.singular in result:
            return result[self.singular]

    def _get_data(self, func):
        """ This is the decorator for our DECORATED_METHODS.
        Each of the decorated methods must return:
            uri, params, method, body, headers, singleobject
        """
        def wrapper(*args, **kwargs):
            
            timeout = kwargs.pop('timeout', None)
            
            uri, params, method, body, headers, singleobject = func(*args, **kwargs)

            cert = getattr(self.credentials, 'client_cert', None)
            response = getattr(requests, method)(
                    uri, data=body, headers=headers, auth=self.credentials.oauth,
<<<<<<< HEAD
                    params=params, cert=cert)
            if type(self.on_data_fetched) == type(lambda x: x):
                try:
                    self.on_data_fetched(uri=uri, method=method, body=body, response=response)
                except:
                    pass
=======
                    params=params, cert=cert, timeout=timeout)
>>>>>>> 87eadd94

            if response.status_code == 200:
                if not response.headers['content-type'].startswith('text/xml'):
                    # return a byte string without doing any Unicode conversions
                    return response.content
                # parseString takes byte content, not unicode.
                dom = parseString(response.text.encode(response.encoding))
                data = self.convert_to_dict(self.walk_dom(dom))
                results = self._get_results(data)
                # If we're dealing with Manager.get, return a single object.
                if singleobject and isinstance(results, list):
                    return results[0]
                return results

            elif response.status_code == 400:
                raise XeroBadRequest(response)

            elif response.status_code == 401:
                raise XeroUnauthorized(response)

            elif response.status_code == 403:
                raise XeroForbidden(response)

            elif response.status_code == 404:
                raise XeroNotFound(response)

            elif response.status_code == 500:
                raise XeroInternalError(response)

            elif response.status_code == 501:
                raise XeroNotImplemented(response)

            elif response.status_code == 503:
                # Two 503 responses are possible. Rate limit errors
                # return encoded content; offline errors don't.
                # If you parse the response text and there's nothing
                # encoded, it must be a not-available error.
                payload = parse_qs(response.text)
                if payload:
                    raise XeroRateLimitExceeded(response, payload)
                else:
                    raise XeroNotAvailable(response)
            else:
                raise XeroExceptionUnknown(response)

        return wrapper

    def _get(self, id, headers=None):
        uri = '/'.join([self.base_url, self.name, id])
        return uri, {}, 'get', None, headers, True

    def _get_attachments(self, id):
        """Retrieve a list of attachments associated with this Xero object."""
        uri = '/'.join([self.base_url, self.name, id, 'Attachments']) + '/'
        return uri, {}, 'get', None, None, False

    def _get_attachment_data(self, id, filename):
        """
        Retrieve the contents of a specific attachment (identified by filename).
        """
        uri = '/'.join([self.base_url, self.name, id, 'Attachments', filename])
        return uri, {}, 'get', None, None, False

    def get_attachment(self, id, filename, file):
        """
        Retrieve the contents of a specific attachment (identified by filename).

        Writes data to file object, returns length of data written.
        """
        data = self.get_attachment_data(id, filename)
        file.write(data)
        return len(data)

    def save_or_put(self, data, method='post', headers=None, summarize_errors=True):
        uri = '/'.join([self.base_url, self.name])
        body = {'xml': self._prepare_data_for_save(data)}
        if summarize_errors:
            params = {}
        else:
            params = {'summarizeErrors': 'false'}
        return uri, params, method, body, headers, False

    def _save(self, data, headers=None):
        return self.save_or_put(data, method='post', headers=headers)

    def _put(self, data, summarize_errors=True, headers=None):
        return self.save_or_put(data, method='put', summarize_errors=summarize_errors, headers=headers)

    def _put_attachment_data(self, id, filename, data, content_type, include_online=False):
        """Upload an attachment to the Xero object."""
        uri = '/'.join([self.base_url, self.name, id, 'Attachments', filename])
        params = {'IncludeOnline': 'true'} if include_online else {}
        headers = {'Content-Type': content_type, 'Content-Length': len(data)}
        return uri, params, 'put', data, headers, False

    def put_attachment(self, id, filename, file, content_type, include_online=False):
        """Upload an attachment to the Xero object (from file object)."""
        self.put_attachment_data(id, filename, file.read(), content_type,
                                 include_online=include_online)

    def prepare_filtering_date(self, val):
        if isinstance(val, datetime):
            val = val.strftime('%a, %d %b %Y %H:%M:%S GMT')
        else:
            val = '"%s"' % val
        return {'If-Modified-Since': val}

    def _filter(self, **kwargs):
        params = {}
        headers = None
        uri = '/'.join([self.base_url, self.name])
        if kwargs:
            headers = kwargs.get('headers', {})
            if 'headers' in kwargs:
                del kwargs['headers'] 
            if 'since' in kwargs:
                val = kwargs['since']
                headers.update(self.prepare_filtering_date(val))
                del kwargs['since']
            where = kwargs.get('where', '').strip()
            if 'where' in kwargs:
                del kwargs['where']

            def get_filter_params(key, value):
                last_key = key.split('_')[-1]
                if last_key.upper().endswith('ID'):
                    return 'Guid("%s")' % six.text_type(value)

                if key in self.BOOLEAN_FIELDS:
                    return 'true' if value else 'false'
                elif key in self.DATETIME_FIELDS:
                    return value.isoformat()
                else:
                    return '"%s"' % six.text_type(value)

            def generate_param(key, value):
                parts = key.split("__")
                field = key.replace('_', '.')
                fmt = '%s==%s'
                if len(parts) == 2:
                    # support filters:
                    # Name__Contains=John becomes Name.Contains("John")
                    if parts[1] in ["contains", "startswith", "endswith"]:
                        field = parts[0]
                        fmt = ''.join(['%s.', parts[1], '(%s)'])
                    elif parts[1] in ["isnull"]:
                        sign = '=' if value else '!'
                        return '%s%s=null' % (parts[0], sign)

                return fmt % (
                    field,
                    get_filter_params(key, value)
                )

            # Move any known parameter names to the query string
            KNOWN_PARAMETERS = ['order', 'offset', 'page', 'includeArchived']
            for param in KNOWN_PARAMETERS:
                if param in kwargs:
                    params[param] = kwargs.pop(param)

            # Treat any remaining arguments as filter predicates
            # Xero will break if you search without a check for null in the first position:
            # http://developer.xero.com/documentation/getting-started/http-requests-and-responses/#title3
            sortedkwargs = sorted(six.iteritems(kwargs),
                    key=lambda item: -1 if 'isnull' in item[0] else 0)
            filter_params = [generate_param(key, value) for key, value in sortedkwargs]
            if where:
                filter_params.append(where)
            if filter_params:
                params['where'] = '&&'.join(filter_params)

        return uri, params, 'get', None, headers, False

    def _all(self):
        uri = '/'.join([self.base_url, self.name])
        return uri, {}, 'get', None, None, False<|MERGE_RESOLUTION|>--- conflicted
+++ resolved
@@ -244,16 +244,12 @@
             cert = getattr(self.credentials, 'client_cert', None)
             response = getattr(requests, method)(
                     uri, data=body, headers=headers, auth=self.credentials.oauth,
-<<<<<<< HEAD
-                    params=params, cert=cert)
+                    params=params, cert=cert, timeout=timeout)
             if type(self.on_data_fetched) == type(lambda x: x):
                 try:
                     self.on_data_fetched(uri=uri, method=method, body=body, response=response)
                 except:
                     pass
-=======
-                    params=params, cert=cert, timeout=timeout)
->>>>>>> 87eadd94
 
             if response.status_code == 200:
                 if not response.headers['content-type'].startswith('text/xml'):
