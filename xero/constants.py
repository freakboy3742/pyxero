XERO_BASE_URL = "https://api.xero.com"

REQUEST_TOKEN_URL = "/oauth/RequestToken"
AUTHORIZE_URL = "/oauth/Authorize"
ACCESS_TOKEN_URL = "/oauth/AccessToken"
XERO_API_URL = "/api.xro/2.0"
XERO_FILES_URL = "/files.xro/1.0"
XERO_PAYROLL_URL = "/payroll.xro/1.0"
<<<<<<< HEAD
XERO_PROJECTS_URL = "/projects.xro/2.0"
=======

XERO_OAUTH2_AUTHORIZE_URL = 'https://login.xero.com/identity/connect/authorize'
XERO_OAUTH2_TOKEN_URL = 'https://identity.xero.com/connect/token'
XERO_OAUTH2_CONNECTIONS_URL = '/connections'


class XeroScopes:
    # Offline Access
    OFFLINE_ACCESS = 'offline_access'

    # OpenID connection
    OPENID = 'openid'
    PROFILE = 'profile'
    EMAIL = 'email'

    # Accounting API
    ACCOUNTING_TRANSACTIONS = 'accounting.transactions'
    ACCOUNTING_TRANSACTIONS_READ = 'accounting.transactions.read'
    ACCOUNTING_REPORTS_READ = 'accounting.reports.read'
    ACCOUNTING_JOURNALS_READ = 'accounting.journals.read'
    ACCOUNTING_SETTINGS = 'accounting.settings'
    ACCOUNTING_SETTINGS_READ = 'accounting.settings.read'
    ACCOUNTING_CONTACTS = 'accounting.contacts'
    ACCOUNTING_CONTACTS_READ = 'accounting.contacts.read'
    ACCOUNTING_ATTACHMENTS = 'accounting.attachments'
    ACCOUNTING_ATTACHMENTS_READ = 'accounting.attachments.read'

    # Payroll API
    PAYROLL_EMPLOYEES = 'payroll.employees'
    PAYROLL_EMPLOYEES_READ = 'payroll.employees.read'
    PAYROLL_PAYRUNS = 'payroll.payruns'
    PAYROLL_PAYRUNS_READ = 'payroll.payruns.read'
    PAYROLL_PAYSLIP = 'payroll.payslip'
    PAYROLL_PAYSLIP_READ = 'payroll.payslip.read'
    PAYROLL_TIMESHEETS = 'payroll.timesheets'
    PAYROLL_TIMESHEETS_READ = 'payroll.timesheets.read'
    PAYROLL_SETTINGS = 'payroll.settings'
    PAYROLL_SETTINGS_READ = 'payroll.settings.read'

    # Files API
    FILES = 'files'
    FILES_READ = 'files.read'

    # Asssets API
    ASSETS = 'assets'
    ASSETS_READ = 'assets.read'

    # Projects API
    PROJECTS = 'projects'
    PROJECTS_READ = 'projects.read'

    # Restricted Scopes
    PAYMENTSERVICES = 'paymentservices'
    BANKFEEDS = 'bankfeeds'
>>>>>>> 801868fc
<|MERGE_RESOLUTION|>--- conflicted
+++ resolved
@@ -6,9 +6,7 @@
 XERO_API_URL = "/api.xro/2.0"
 XERO_FILES_URL = "/files.xro/1.0"
 XERO_PAYROLL_URL = "/payroll.xro/1.0"
-<<<<<<< HEAD
 XERO_PROJECTS_URL = "/projects.xro/2.0"
-=======
 
 XERO_OAUTH2_AUTHORIZE_URL = 'https://login.xero.com/identity/connect/authorize'
 XERO_OAUTH2_TOKEN_URL = 'https://identity.xero.com/connect/token'
@@ -62,5 +60,4 @@
 
     # Restricted Scopes
     PAYMENTSERVICES = 'paymentservices'
-    BANKFEEDS = 'bankfeeds'
->>>>>>> 801868fc
+    BANKFEEDS = 'bankfeeds'