--- conflicted
+++ resolved
@@ -1,10 +1,7 @@
 #!/usr/bin/env python
 import io
 import re
-<<<<<<< HEAD
 from setuptools import setup, find_packages
-=======
->>>>>>> aaa2e7e0
 
 from setuptools import setup
 
