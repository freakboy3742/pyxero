--- conflicted
+++ resolved
@@ -336,12 +336,30 @@
         uri, params, method, body, headers, singleobject = manager._get(
             "ProfitAndLoss", params=passed_params
         )
-<<<<<<< HEAD
-        self.assertEqual(params, {
-            "fromDate": "2015-01-01",
-            "toDate": "2015-01-15",
-            "unitdp": 4,
-        }, "test params respects existing values")
+        self.assertEqual(
+            params,
+            {"fromDate": "2015-01-01", "toDate": "2015-01-15", "unitdp": 4},
+            "test params respects existing values",
+        )
+
+    def test_user_agent_inheritance(self):
+        """The user_agent should be inherited from the provided credentials when not set explicitly.
+        """
+
+        # Default used when no user_agent set on manager and credentials has nothing to offer.
+        credentials = Mock(base_url="", user_agent=None)
+        manager = Manager("reports", credentials)
+        self.assertTrue(manager.user_agent.startswith("pyxero/"))
+
+        # Taken from credentials when no user_agent set on manager.
+        credentials = Mock(base_url="", user_agent="MY_COMPANY-MY_CONSUMER_KEY")
+        manager = Manager("reports", credentials)
+        self.assertEqual(manager.user_agent, "MY_COMPANY-MY_CONSUMER_KEY")
+
+        # Manager's user_agent used when explicitly set.
+        credentials = Mock(base_url="", user_agent="MY_COMPANY-MY_CONSUMER_KEY")
+        manager = Manager("reports", credentials, user_agent="DemoCompany-1234567890")
+        self.assertEqual(manager.user_agent, "DemoCompany-1234567890")
 
     def test_allocationmanager(self):
         credentials = Mock(base_url="")
@@ -357,30 +375,4 @@
              u'<AppliedAmount>100</AppliedAmount>'
              u'</Allocation></Allocations>')
         )
-        assert singleobject == False
-=======
-        self.assertEqual(
-            params,
-            {"fromDate": "2015-01-01", "toDate": "2015-01-15", "unitdp": 4},
-            "test params respects existing values",
-        )
-
-    def test_user_agent_inheritance(self):
-        """The user_agent should be inherited from the provided credentials when not set explicitly.
-        """
-
-        # Default used when no user_agent set on manager and credentials has nothing to offer.
-        credentials = Mock(base_url="", user_agent=None)
-        manager = Manager("reports", credentials)
-        self.assertTrue(manager.user_agent.startswith("pyxero/"))
-
-        # Taken from credentials when no user_agent set on manager.
-        credentials = Mock(base_url="", user_agent="MY_COMPANY-MY_CONSUMER_KEY")
-        manager = Manager("reports", credentials)
-        self.assertEqual(manager.user_agent, "MY_COMPANY-MY_CONSUMER_KEY")
-
-        # Manager's user_agent used when explicitly set.
-        credentials = Mock(base_url="", user_agent="MY_COMPANY-MY_CONSUMER_KEY")
-        manager = Manager("reports", credentials, user_agent="DemoCompany-1234567890")
-        self.assertEqual(manager.user_agent, "DemoCompany-1234567890")
->>>>>>> aaa2e7e0
+        assert singleobject == False